# encoding: utf-8
# cython: cdivision=True
# cython: boundscheck=False
# cython: wraparound=False
#
# Authors: Mathieu Blondel
#          Fabian Pedregosa
#          Arnaud Rachez
# License: BSD

import numpy as np
cimport numpy as np

ctypedef np.int64_t LONG

from libc.math cimport sqrt, fabs, fmax

from lightning.impl.randomkit.random_fast cimport RandomState
from lightning.impl.dataset_fast cimport RowDataset
from lightning.impl.sgd_fast cimport LossFunction


cdef class Penalty:

    cdef void projection(self,
                         double* w,
                         int* indices,
                         double stepsize,
                         int n_nz):
        raise NotImplementedError()
    
    cdef void projection_lagged(self,
                                int t,
                                double* w,
                                double* g_sum,
                                int* indices,
                                double stepsize_prox,
                                double stepsize_grad,
                                double* lag_scaling,
                                int n_nz,
                                int* last,
                                double* scaling_seq):
        raise NotImplementedError()

    cdef double regularization(self, np.ndarray[double, ndim=1] coef):
        raise NotImplementedError()


cdef class L1Penalty(Penalty):

    def __cinit__(self):
        self.support_lagged = True

    cdef void projection(self,
                         double* w,
                         int* indices,
                         double stepsize,
                         int n_nz):

        cdef int j, jj

        for jj in xrange(n_nz):
            j = indices[jj]
            w[j] = fmax(w[j] - stepsize, 0) - fmax(-w[j] - stepsize, 0)

    cdef void projection_lagged(self,
                                int t,
                                double* w,
                                double* g_sum,
                                int* indices,
                                double stepsize_prox,
                                double stepsize_grad,
                                double* lag_scaling,
                                int n_nz,
                                int* last,
                                double* scaling_seq):
        cdef int i, j, jj
        cdef long missed_updates
        cdef double tmp

        for jj in range(n_nz):
            ind = indices[jj]
            missed_updates = t - last[ind]
            if fabs(g_sum[ind]) <= stepsize_prox:
                w[ind] -= stepsize_grad * lag_scaling[missed_updates] * g_sum[ind]
                w[ind] = fmax(w[ind] - lag_scaling[missed_updates] * stepsize_prox, 0) \
                        - fmax(-w[ind] - lag_scaling[missed_updates] * stepsize_prox, 0)
            else:
                for i in range(missed_updates, 0, -1):
                    w[ind] -= scaling_seq[i-1] * stepsize_grad * g_sum[ind]
                    tmp = stepsize_prox * scaling_seq[i-1]
                    w[ind] = fmax(w[ind] - tmp, 0) - fmax(-w[ind] - tmp, 0)
            last[ind] = t
        return

    cdef double regularization(self, np.ndarray[double, ndim=1] coef):

        cdef int j
        cdef double reg = 0

        for j in range(coef.size):
            reg += fabs(coef[j])
        return reg


cdef double _pred(double* data,
                  int* indices,
                  int n_nz,
                  double* w):

    cdef int j, jj
    cdef double dot = 0

    for jj in xrange(n_nz):
        j = indices[jj]
        dot += w[j] * data[jj]

    return dot

cdef void _add(double* data,
               int* indices,
               int n_nz,
               double scale,
               double* w):
    cdef int jj, j

    for jj in xrange(n_nz):
        j = indices[jj]
        w[j] += scale * data[jj]


<<<<<<< HEAD
#shockley
def _total_loss(self,
             np.ndarray[double, ndim=1, mode='c'] w,
             RowDataset X,
             np.ndarray[double, ndim=1]y,
             int loss):
    if loss != 2:
        #only supports hinge, more losses will be supported later
        return -1.0
    cdef double LOSS = 0.0
    cdef Py_ssize_t n_samples = X.get_n_samples()
    cdef Py_ssize_t n_features = X.get_n_features()
    # Data pointers.
    cdef double* data
    cdef int* indices
    cdef int n_nz

    for i in xrange(n_samples):
        X.get_row_ptr(i, &indices, &data, &n_nz)
        
        #get prediction
        p = 0.0
        for jj in xrange(n_nz):
            j = indices[jj]
            p += w[j] * data[jj]
        
        #get loss (hinge)
        z = p * y[i]
        if z <= 1.0:
            LOSS += (1.0 - z)
        #LOSS += 0.0
    return LOSS
=======
cdef void _lagged_update(int t,
                         double* w,
                         double* g_sum,
                         double* lag_scaling,
                         int* indices,
                         int n_nz,
                         int* last,
                         double stepsize):
    """
    Apply missing updates to w, just-in-time. See [1, Section 4] 
    for a description of this technique.

    [1] 1. Schmidt, M., Roux, N. Le & Bach, F. Minimizing Finite 
        Sums with the Stochastic Average Gradient. 1–45 (2013).
    """
    cdef long missed_updates

    for jj in xrange(n_nz):
        ind = indices[jj]
        missed_updates = t - last[ind]
        w[ind] -= stepsize * lag_scaling[missed_updates] * g_sum[ind]
        last[ind] = t

>>>>>>> 6cdcb209

def _sag_fit(self,
             RowDataset X,
             np.ndarray[double, ndim=1]y,
             np.ndarray[double, ndim=1]coef,
             np.ndarray[double, ndim=1]coef_scale,
             np.ndarray[double, ndim=1]grad,
             double eta,
             double alpha,
             double beta,
             LossFunction loss,
             Penalty penalty,
             int max_iter,
             int n_inner,
             double tol,
             int verbose,
             callback,
             RandomState rng,
             bint saga):

    cdef int n_samples = X.get_n_samples()
    cdef int n_features = X.get_n_features()

    # Variables.
    cdef int i, jj, j, it, t
    cdef double y_pred, scale, g_old, tmp, alpha_scaled
    cdef double violation, violation_init, violation_ratio
    cdef double eta_alpha = eta * alpha
    if eta_alpha == 1.:
        # this is a problem because then w_scale[0]
        # becomes zero. Solution: decrease slightly eta
        eta = 0.9 * eta
        eta_alpha = eta * alpha

    cdef double eta_avg = eta / n_samples
    cdef double g_change = 0.
    cdef int has_callback = callback is not None

    # Data pointers.
    cdef double* data
    cdef int* indices
    cdef int n_nz

    # Buffers and pointers.
    cdef np.ndarray[int, ndim=1]last_ = np.zeros(n_features, dtype=np.int32)
    cdef np.ndarray[int, ndim=1] last_penalty_ = np.zeros(n_features, dtype=np.int32)
    cdef np.ndarray[double, ndim=1] g_sum_
    cdef np.ndarray[int, ndim=1] all_indices_ = np.arange(n_features, dtype=np.int32)
    g_sum_ = np.zeros(n_features, dtype=np.float64)
    cdef np.ndarray[double, ndim=1] lag_scaling_
    lag_scaling_ = np.zeros(n_inner+2, dtype=np.float64)
    cdef np.ndarray[double, ndim=1] scaling_seq_
    cdef double* scaling_seq

    cdef np.ndarray[double, ndim=1] w_violation_
    cdef double* w_violation
    cdef double* g_sum = <double*>g_sum_.data
    cdef double* w = <double*>coef.data
    cdef double* w_scale = <double*>coef_scale.data
    
    cdef double* g = <double*>grad.data
    cdef double* lag_scaling = <double*> lag_scaling_.data

    cdef int* last = <int*> last_.data
    cdef int* last_penalty_update = <int*> last_penalty_.data
    cdef int* all_indices = <int*> all_indices_.data
    cdef double geosum = 1.0
    cdef bint support_lagged = True
    cdef bint nontrivial_prox = saga and (penalty is not None)

    if nontrivial_prox:
        w_violation_ = np.zeros(n_features, dtype=np.float64)
        w_violation = <double*>w_violation_.data
        support_lagged = penalty.support_lagged
        if support_lagged:
            # L1 lagged updates requires to have the array of scalings
            scaling_seq_ = np.zeros(n_inner+1, dtype=np.float64)
            scaling_seq = <double*> scaling_seq_.data
            scaling_seq[0] = 1.

    lag_scaling[0] = 0.
    lag_scaling[1] = 1.
    for i in range(2, n_inner + 2):
        geosum *= (1 - eta_alpha)
        if nontrivial_prox and support_lagged:
            scaling_seq[i-1] = geosum
        lag_scaling[i] = lag_scaling[i-1] + geosum

    # Initialize gradient memory.
    for i in xrange(n_samples):
        # Retrieve sample i.
        X.get_row_ptr(i, &indices, &data, &n_nz)

        # Make prediction.
        y_pred = _pred(data, indices, n_nz, w) * w_scale[0]

        # A gradient is given by g[i] * X[i].
        g[i] = -loss.get_update(y_pred, y[i])

        # Update g_sum.
        _add(data, indices, n_nz, g[i], g_sum)

    # Outer loop.
    for it in xrange(max_iter):

        # Inner loop.
        for t in xrange(n_inner):
            i = rng.randint(n_samples - 1)

            # Retrieve sample i.
            X.get_row_ptr(i, &indices, &data, &n_nz)

            # Apply missed updates.
            if t > 0 and support_lagged:
                if nontrivial_prox:
                    # SAGA with non-trivial prox
                    penalty.projection_lagged(
                        t, w, g_sum, indices, beta * eta / w_scale[0],
                        eta_avg / w_scale[0], lag_scaling, n_nz, last,
                        scaling_seq)
                else:
                    # SAG or SAGA with trivial prox
                    _lagged_update(t, w, g_sum, lag_scaling, indices,
                                   n_nz, last, eta_avg / w_scale[0])

            # Make prediction.
            y_pred = _pred(data, indices, n_nz, w) * w_scale[0]

            # Make copy of old gradient value.
            g_old = g[i]

            # A gradient is given by g[i] * X[i].
            g[i] = -loss.get_update(y_pred, y[i])
            g_change = g[i] - g_old

            # Update coefficient scale (l2 regularization).
            w_scale[0] *= (1 - eta_alpha)
            # Take care of possible underflows.

            if w_scale[0] < 1e-9:
                for j in xrange(n_features):
                    w[j] *= w_scale[0]
                w_scale[0] = 1.0

            if saga:
                # update w with sparse step bit
                _add(data, indices, n_nz, -g_change * eta / w_scale[0], w)

                if support_lagged:
                    # gradient-average part of the step
                    _lagged_update(t + 1, w, g_sum, lag_scaling, indices,
                                   n_nz, last, eta_avg / w_scale[0])
                    if nontrivial_prox:
                        # prox update
                        penalty.projection(w, indices, beta * eta / w_scale[0],
                                           n_nz)
                else:
                    # gradient-average part of the step
                    # could be an _add instead of a _lagged update since we are not
                    # using the last array anywhere else
                    _lagged_update(t + 1, w, g_sum, lag_scaling, all_indices,
                                   n_features, last, eta_avg / w_scale[0])
                    if nontrivial_prox:
                        # prox update
                        penalty.projection(w, all_indices, beta * eta / w_scale[0],
                                           n_features)

            # Update g_sum.
            _add(data, indices, n_nz, g_change, g_sum)

        # Finalize.
        if support_lagged:
            if nontrivial_prox:
                penalty.projection_lagged(
                    n_inner, w, g_sum, all_indices, beta * eta / w_scale[0],
                    eta_avg / w_scale[0], lag_scaling, n_features, last,
                    scaling_seq)
            else:
                _lagged_update(n_inner, w, g_sum, lag_scaling, all_indices,
                               n_features, last, eta_avg / w_scale[0])

        for j in range(n_features):
            last[j] = 0
            last_penalty_update[j] = 0

        # Callback.
        if has_callback:
            ret = callback(self)
            if ret is not None:
                break

        # Compute optimality violation.
        violation = 0
        alpha_scaled = alpha * w_scale[0]
        if nontrivial_prox:
            for j in xrange(n_features):
                    w_violation[j] = w_scale[0] * w[j] - \
                            eta * (g_sum[j] / n_samples + alpha_scaled * w[j])

            penalty.projection(w_violation, all_indices, beta * eta / w_scale[0],
                               n_features)

            for j in xrange(n_features):
                violation += (w_scale[0] * w[j] - w_violation[j])**2

        else:
            for j in xrange(n_features):
                tmp = g_sum[j] / n_samples + alpha_scaled * w[j]
                violation += tmp * tmp

        # Convergence monitoring.
        if it == 0:
            if violation != 0:
                violation_init = violation
            else:
                # First epoch is optimal.  Setting violation_init to a positive
                # value to avoid division by zero.
                violation_init = 1.0

        violation_ratio = violation / violation_init

        if verbose:
            print(it + 1, violation_ratio)

        if violation_ratio <= tol:
            if verbose:
                print("Converged")
            break

    # Rescale coefficients.
    for j in xrange(n_features):
        w[j] *= w_scale[0]
    w_scale[0] = 1.0<|MERGE_RESOLUTION|>--- conflicted
+++ resolved
@@ -129,7 +129,6 @@
         w[j] += scale * data[jj]
 
 
-<<<<<<< HEAD
 #shockley
 def _total_loss(self,
              np.ndarray[double, ndim=1, mode='c'] w,
@@ -162,7 +161,7 @@
             LOSS += (1.0 - z)
         #LOSS += 0.0
     return LOSS
-=======
+
 cdef void _lagged_update(int t,
                          double* w,
                          double* g_sum,
@@ -186,7 +185,6 @@
         w[ind] -= stepsize * lag_scaling[missed_updates] * g_sum[ind]
         last[ind] = t
 
->>>>>>> 6cdcb209
 
 def _sag_fit(self,
              RowDataset X,
